:toc: macro
:toclevels: 1

= Change Log

// git log --pretty="* %s" 0.3.0.2..HEAD

// only show TOC if this is the root document (not in the README)
ifndef::github_name[]
toc::[]
endif::[]

== Next Version

== v0.5.0.1

=== Fixes and Improvements

- fixes: #225 Build support for Java 17, 18 (#289)

== v0.5.0.0

=== Features

* feature: Poll Context object for API (#223)
** PollContext API - provides central access to result set with various convenience methods as well as metadata about records, such as failure count
* major: Batching feature and Event system improvements
** Batching - all API methods now support batching.
See the Options class set batch size for more information.

=== Fixes and Improvements

* Event system - better CPU usage in control thread
* Concurrency stability improvements
* Update dependencies
<<<<<<< HEAD
* Improve PollAndProduce performance by first producing all records, and then waiting for the produce results. Previously, this was done for each ProduceRecord individually.
=======
* #247: Adopt Truth-Generator (#249)
** Adopt https://github.com/astubbs/truth-generator[Truth Generator] for automatic generation of https://truth.dev/[Google Truth] Subjects
* Large rewrite of internal architecture for improved maintence and simplicity which fixed some corner case issues
** refactor: Rename PartitionMonitor to PartitionStateManager (#269)
** refactor: Queue unification (#219)
** refactor: Partition state tracking instead of search (#218)
** refactor: Processing Shard object
* fix: Concurrency and State improvements (#190)

=== Build

* build: Lock TruthGenerator to 0.1 (#272)
* build: Deploy SNAPSHOTS to maven central snaphots repo (#265)
* build: Update Kafka to 3.1.0 (#229)
* build: Crank up Enforcer rules and turn on ossindex audit
* build: Fix logback dependency back to stable
* build: Upgrade TestContainer and CP

== v0.4.0.1

=== Improvements

- Add option to specify timeout for how long to wait offset commits in periodic-consumer-sync commit-mode
- Add option to specify timeout for how long to wait for blocking Producer#send

=== Docs

- docs: Confluent Cloud configuration links
- docs: Add Confluent's product page for PC to README
- docs: Add head of line blocking to README
>>>>>>> 8473bcea

== v0.4.0.0
// https://github.com/confluentinc/parallel-consumer/releases/tag/0.4.0.0

=== Features

* https://projectreactor.io/[Project Reactor] non-blocking threading adapter module
* Generic Vert.x Future support - i.e. FileSystem, db etc...

=== Fixes and Improvements

* Vert.x concurrency control via WebClient host limits fixed - see #maxCurrency
* Vert.x API cleanup of invalid usage
* Out of bounds for empty collections
* Use ConcurrentSkipListMap instead of TreeMap to prevent concurrency issues under high pressure
* log: Show record topic in slow-work warning message

== v0.3.2.0

=== Fixes and Improvements

* Major: Upgrade to Apache Kafka 2.8 (still compatible with 2.6 and 2.7 though)
* Adds support for managed executor service (Java EE Compatibility feature)
* #65 support for custom retry delay providers

== v0.3.1.0

=== Fixes and Improvements

* Major refactor to code base - primarily the two large God classes
** Partition state now tracked separately
** Code moved into packages
* Busy spin in some cases fixed (lower CPU usage)
* Reduce use of static data for test assertions - remaining identified for later removal
* Various fixes for parallel testing stability

== v0.3.0.3

=== Fixes and Improvements

==== Overview

* Tests now run in parallel
* License fixing / updating and code formatting
* License format runs properly now when local, check on CI
* Fix running on Windows and Linux
* Fix JAVA_HOME issues

==== Details:

* tests: Enable the fail fast feature now that it's merged upstream
* tests: Turn on parallel test runs
* format: Format license, fix placement
* format: Apply Idea formatting (fix license layout)
* format: Update mycila license-plugin
* test: Disable redundant vert.x test - too complicated to fix for little gain
* test: Fix thread counting test by closing PC @After
* test: Test bug due to static state overrides when run as a suite
* format: Apply license format and run every All Idea build
* format: Organise imports
* fix: Apply license format when in dev laptops - CI only checks
* fix: javadoc command for various OS and envs when JAVA_HOME missing
* fix: By default, correctly run time JVM as jvm.location

== v0.3.0.2

=== Fixes and Improvements

* ci: Add CODEOWNER
* fix: #101 Validate GroupId is configured on managed consumer
* Use 8B1DA6120C2BF624 GPG Key For Signing
* ci: Bump jdk8 version path
* fix: #97 Vert.x thread and connection pools setup incorrect
* Disable Travis and Codecov
* ci: Apache Kafka and JDK build matrix
* fix: Set Serdes for MockProducer for AK 2.7 partition fix KAFKA-10503 to fix new NPE
* Only log slow message warnings periodically, once per sweep
* Upgrade Kafka container version to 6.0.2
* Clean up stalled message warning logs
* Reduce log-level if no results are returned from user-function (warn -> debug)
* Enable java 8 Github
* Fixes #87 - Upgrade UniJ version for UnsupportedClassVersion error
* Bump TestContainers to stable release to specifically fix #3574
* Clarify offset management capabilities

== v0.3.0.1

* fixes #62: Off by one error when restoring offsets when no offsets are encoded in metadata
* fix: Actually skip work that is found as stale

== v0.3.0.0

=== Features

* Queueing and pressure system now self tuning, performance over default old tuning values (`softMaxNumberMessagesBeyondBaseCommitOffset` and `maxMessagesToQueue`) has doubled.
** These options have been removed from the system.
* Offset payload encoding back pressure system
** If the payload begins to take more than a certain threshold amount of the maximum available, no more messages will be brought in for processing, until the space need beings to reduce back below the threshold.
This is to try to prevent the situation where the payload is too large to fit at all, and must be dropped entirely.
** See Proper offset encoding back pressure system so that offset payloads can't ever be too large https://github.com/confluentinc/parallel-consumer/issues/47[#47]
** Messages that have failed to process, will always be allowed to retry, in order to reduce this pressure.

=== Improvements

* Default ordering mode is now `KEY` ordering (was `UNORDERED`).
** This is a better default as it's the safest mode yet high performing mode.
It maintains the partition ordering characteristic that all keys are processed in log order, yet for most use cases will be close to as fast as `UNORDERED` when the key space is large enough.
* https://github.com/confluentinc/parallel-consumer/issues/37[Support BitSet encoding lengths longer than Short.MAX_VALUE #37] - adds new serialisation formats that supports wider range of offsets - (32,767 vs 2,147,483,647) for both BitSet and run-length encoding.
* Commit modes have been renamed to make it clearer that they are periodic, not per message.
* Minor performance improvement, switching away from concurrent collections.

=== Fixes

* Maximum offset payload space increased to correctly not be inversely proportional to assigned partition quantity.
* Run-length encoding now supports compacted topics, plus other bug fixes as well as fixes to Bitset encoding.

== v0.2.0.3

=== Fixes

** https://github.com/confluentinc/parallel-consumer/issues/35[Bitset overflow check (#35)] - gracefully drop BitSet or Runlength encoding as an option if offset difference too large (short overflow)
*** A new serialisation format will be added in next version - see https://github.com/confluentinc/parallel-consumer/issues/37[Support BitSet encoding lengths longer than Short.MAX_VALUE #37]
** Gracefully drops encoding attempts if they can't be run
** Fixes a bug in the offset drop if it can't fit in the offset metadata payload

== v0.2.0.2

=== Fixes

** Turns back on the https://github.com/confluentinc/parallel-consumer/issues/35[Bitset overflow check (#35)]

== v0.2.0.1 DO NOT USE - has critical bug

=== Fixes

** Incorrectly turns off an over-flow check in https://github.com/confluentinc/parallel-consumer/issues/35[offset serialisation system (#35)]

== v0.2.0.0

=== Features

** Choice of commit modes: Consumer Asynchronous, Synchronous and Producer Transactions
** Producer instance is now optional
** Using a _transactional_ Producer is now optional
** Use the Kafka Consumer to commit `offsets` Synchronously or Asynchronously

=== Improvements

** Memory performance - garbage collect empty shards when in KEY ordering mode
** Select tests adapted to non transactional (multiple commit modes) as well
** Adds supervision to broker poller
** Fixes a performance issue with the async committer not being woken up
** Make committer thread revoke partitions and commit
** Have onPartitionsRevoked be responsible for committing on close, instead of an explicit call to commit by controller
** Make sure Broker Poller now drains properly, committing any waiting work

=== Fixes

** Fixes bug in commit linger, remove genesis offset (0) from testing (avoid races), add ability to request commit
** Fixes #25 https://github.com/confluentinc/parallel-consumer/issues/25:
*** Sometimes a transaction error occurs - Cannot call send in state COMMITTING_TRANSACTION #25
** ReentrantReadWrite lock protects non-thread safe transactional producer from incorrect multithreaded use
** Wider lock to prevent transaction's containing produced messages that they shouldn't
** Must start tx in MockProducer as well
** Fixes example app tests - incorrectly testing wrong thing and MockProducer not configured to auto complete
** Add missing revoke flow to MockConsumer wrapper
** Add missing latch timeout check

== v0.1

=== Features:

** Have massively parallel consumption processing without running hundreds or thousands of
*** Kafka consumer clients
*** topic partitions
+
without operational burden or harming the clusters performance
** Efficient individual message acknowledgement system (without local or third system state) to massively reduce message replay upon failure
** Per `key` concurrent processing, per `partition` and unordered message processing
** `Offsets` committed correctly, in order, of only processed messages, regardless of concurrency level or retries
** Vert.x non-blocking library integration (HTTP currently)
** Fair partition traversal
** Zero~ dependencies (`Slf4j` and `Lombok`) for the core module
** Java 8 compatibility
** Throttle control and broker liveliness management
** Clean draining shutdown cycle<|MERGE_RESOLUTION|>--- conflicted
+++ resolved
@@ -17,6 +17,7 @@
 === Fixes and Improvements
 
 - fixes: #225 Build support for Java 17, 18 (#289)
+- Improve PollAndProduce performance by first producing all records, and then waiting for the produce results. Previously, this was done for each ProduceRecord individually.
 
 == v0.5.0.0
 
@@ -33,9 +34,6 @@
 * Event system - better CPU usage in control thread
 * Concurrency stability improvements
 * Update dependencies
-<<<<<<< HEAD
-* Improve PollAndProduce performance by first producing all records, and then waiting for the produce results. Previously, this was done for each ProduceRecord individually.
-=======
 * #247: Adopt Truth-Generator (#249)
 ** Adopt https://github.com/astubbs/truth-generator[Truth Generator] for automatic generation of https://truth.dev/[Google Truth] Subjects
 * Large rewrite of internal architecture for improved maintence and simplicity which fixed some corner case issues
@@ -66,7 +64,6 @@
 - docs: Confluent Cloud configuration links
 - docs: Add Confluent's product page for PC to README
 - docs: Add head of line blocking to README
->>>>>>> 8473bcea
 
 == v0.4.0.0
 // https://github.com/confluentinc/parallel-consumer/releases/tag/0.4.0.0
